--- conflicted
+++ resolved
@@ -86,10 +86,7 @@
 testing = [
     "pyHanko[testing-basic,pkcs11,xmp,opentype,image-support,async-http,extra-pubkey-algs]",
     "pytest-aiohttp~=1.0.4",
-<<<<<<< HEAD
-=======
     "certomancer-csc-dummy==0.2.2",
->>>>>>> e8b4dadc
 ]
 live-test = [
     "pyHanko[testing-basic,xmp,async-http,extra-pubkey-algs]",
